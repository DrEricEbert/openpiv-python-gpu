--- conflicted
+++ resolved
@@ -17,11 +17,12 @@
 along with this program.  If not, see <http://www.gnu.org/licenses/>.
 """
 
+
 import numpy as np
 from scipy.ndimage import median_filter
 
 
-def global_val(u, v, u_thresholds, v_thresholds):
+def global_val( u, v, u_thresholds, v_thresholds ):
     """Eliminate spurious vectors with a global threshold.
     
     This validation method tests for the spatial consistency of the data
@@ -60,20 +61,21 @@
     """
 
     np.warnings.filterwarnings('ignore')
-
-    ind = np.logical_or(np.logical_or(u < u_thresholds[0], u > u_thresholds[1]),
-                        np.logical_or(v < v_thresholds[0], v > v_thresholds[1]))
-
-    u[ind] = np.nan
-    v[ind] = np.nan
-
+    
+    ind = np.logical_or(\
+          np.logical_or(u < u_thresholds[0], u > u_thresholds[1]), \
+          np.logical_or(v < v_thresholds[0], v > v_thresholds[1]) \
+          )
+    
+    u[ind] = np.nan
+    v[ind] = np.nan
+    
     mask = np.zeros(u.shape, dtype=bool)
     mask[ind] = True
-
+    
     return u, v, mask
-
-
-def global_std(u, v, std_threshold=3):
+    
+def global_std( u, v, std_threshold = 3 ):
     """Eliminate spurious vectors with a global threshold defined by the standard deviation
     
     This validation method tests for the spatial consistency of the data
@@ -108,24 +110,19 @@
         a boolean array. True elements corresponds to outliers.
         
     """
-
-    vel_magnitude = u ** 2 + v ** 2
-    ind = vel_magnitude > std_threshold * np.std(vel_magnitude)
-
-    u[ind] = np.nan
-    v[ind] = np.nan
-
+    
+    vel_magnitude = u**2 + v**2
+    ind = vel_magnitude > std_threshold*np.std(vel_magnitude)
+    
+    u[ind] = np.nan
+    v[ind] = np.nan
+    
     mask = np.zeros(u.shape, dtype=bool)
     mask[ind] = True
-
+    
     return u, v, mask
 
-<<<<<<< HEAD
-
-def sig2noise_val(u, v, sig2noise, threshold=1.3):
-=======
 def sig2noise_val( u, v, sig2noise, w=None, threshold = 1.3):
->>>>>>> 0e78e5df
     """Eliminate spurious vectors from cross-correlation signal to noise ratio.
     
     Replace spurious vectors with zero if signal to noise ratio
@@ -174,13 +171,6 @@
 
     u[ind] = np.nan
     v[ind] = np.nan
-<<<<<<< HEAD
-
-    mask = np.zeros(u.shape, dtype=bool)
-    mask[ind] = True
-
-    return u, v, mask
-=======
     if isinstance(w, np.ndarray):
         w[ind] = np.nan
         return u, v, w, ind
@@ -188,10 +178,8 @@
     return u, v, ind
 
 
->>>>>>> 0e78e5df
-
-
-def local_median_val(u, v, u_threshold, v_threshold, size=1):
+
+def local_median_val( u, v, u_threshold, v_threshold, size=1 ):
     """Eliminate spurious vectors with a local median threshold.
     
     This validation method tests for the spatial consistency of the data.
@@ -227,16 +215,16 @@
         a boolean array. True elements corresponds to outliers.
         
     """
-
-    um = median_filter(u, size=2 * size + 1)
-    vm = median_filter(v, size=2 * size + 1)
-
-    ind = (np.abs((u - um)) > u_threshold) | (np.abs((v - vm)) > v_threshold)
-
-    u[ind] = np.nan
-    v[ind] = np.nan
-
+    
+    um = median_filter( u, size=2*size+1 )
+    vm = median_filter( v, size=2*size+1 )
+    
+    ind = (np.abs( (u-um) ) > u_threshold) | (np.abs( (v-vm) ) > v_threshold)
+    
+    u[ind] = np.nan
+    v[ind] = np.nan
+    
     mask = np.zeros(u.shape, dtype=bool)
     mask[ind] = True
-
+    
     return u, v, mask