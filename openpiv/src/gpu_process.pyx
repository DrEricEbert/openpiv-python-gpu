--- conflicted
+++ resolved
@@ -1288,14 +1288,11 @@
                                     initiate_validation(F, Nrow, Ncol, neighbours_present, neighbours, dt, K, I, J)
                                     (<object>mask)[I,J] = True
                             else:
-<<<<<<< HEAD
+
                                 pass 
                                 
                     """
-=======
-                                pass
  
->>>>>>> 1c1ee92e
             #pbar.finish()                    
             print "..[DONE]"
             print " "
@@ -2306,8 +2303,6 @@
         neighbours[w_idx*18 + 14] = v[w_idx + 1] * neighbours_present[w_idx*9 + 5];
         
         __syncthreads();
-
-<<<<<<< HEAD
         neighbours[w_idx*18 + 15] =  v[w_idx + Ncol - 1] * neighbours_present[w_idx*9 + 6];
         neighbours[w_idx*18 + 16] = v[w_idx + Ncol] * neighbours_present[w_idx*9 + 7];
         neighbours[w_idx*18 + 17] = v[w_idx + Ncol + 1] * neighbours_present[w_idx*9 + 8];
@@ -2361,17 +2356,10 @@
 def gpu_mean_vel(d_neighbours, d_neighbours_present, Nrow, Ncol):
     """
     Calculates the mean velocity in a 3x3 grid around each point in a velocity field.
-=======
-
-def gpu_find_neighbours(Nrow, Ncol):
-    """
-    An array that stores if a point has neighbours in a 3x3 grid around it
->>>>>>> 1c1ee92e
-    
+ 
     Parameters
     ----------
     
-<<<<<<< HEAD
     d_neighbours: 5D gpuarray - float32
         all the neighbouring velocities of every point
     
@@ -2651,211 +2639,4 @@
     return(d_div, d_u, d_v)
     
     
-     
-=======
-    Nrow : 1D array - int
-        number of rows at each iteration
-        
-    Ncol : 1D array - int
-        nubmer of columns at each iteration
-        
-    Returns
-    -------
-    
-    d_neighbours_present : 4D array [Nrow, Ncol, 3 , 3]
-        gpu array of the neighbours surrounding a particular point 
-    """
-    
-    mod_neighbours = SourceModule("""
-    __global__ void find_neighbours(int *neighbours_present, int Nrow, int Ncol)
-    {   
-        // neighbours_present = boolean array
-        // Nrow = number of rows
-        // Ncol = Number of columns
-        
-        // references each IW
-        int w_idx = blockIdx.x*blockDim.x + threadIdx.x;
-        
-        int row_zero = (w_idx >= Ncol);
-        int row_max = (w_idx < Ncol*(Nrow-1));
-        int col_zero = (w_idx % Ncol != 0);
-        int col_max = (w_idx % Ncol != Ncol-1);
-        
-        // Top Row
-        neighbours_present[w_idx*9 + 0] = neighbours_present[w_idx*9 + 0] * row_zero;
-        neighbours_present[w_idx*9 + 1] = neighbours_present[w_idx*9 + 1] * row_zero;
-        neighbours_present[w_idx*9 + 2] = neighbours_present[w_idx*9 + 2] * row_zero;
-        
-        __syncthreads();
-        
-        // Bottom row
-        neighbours_present[w_idx*9 + 6] = neighbours_present[w_idx*9 + 6] * row_max;
-        neighbours_present[w_idx*9 + 7] = neighbours_present[w_idx*9 + 7] * row_max;
-        neighbours_present[w_idx*9 + 8] = neighbours_present[w_idx*9 + 8] * row_max;
-        
-        __syncthreads();
-        
-        // Left column
-        neighbours_present[w_idx*9 + 0] = neighbours_present[w_idx*9 + 0] * col_zero;
-        neighbours_present[w_idx*9 + 3] = neighbours_present[w_idx*9 + 3] * col_zero;
-        neighbours_present[w_idx*9 + 6] = neighbours_present[w_idx*9 + 6] * col_zero;
-        
-        __syncthreads();
-        
-        // right column
-        neighbours_present[w_idx*9 + 2] = neighbours_present[w_idx*9 + 2] * col_max;
-        neighbours_present[w_idx*9 + 5] = neighbours_present[w_idx*9 + 5] * col_max;
-        neighbours_present[w_idx*9 + 8] = neighbours_present[w_idx*9 + 8] * col_max; 
-        
-        // Set center to zero, can't be a neighbour for yourself
-        neighbours_present[w_idx*9 + 4] = 0;
-    }
-
-    """)
-    
-    block_size = 8   
-    x_blocks = int(Ncol*Nrow // block_size + 1)
-        
-    # send data to gpu
-    neighbours_present = np.ones([Nrow, Ncol, 3, 3], dtype = np.int32)
-    d_neighbours_present = gpuarray.to_gpu(neighbours_present)
-    
-    Nrow = np.int32(Nrow)
-    Ncol = np.int32(Ncol)    
-    
-    find_neighbours = mod_neighbours.get_function("find_neighbours")
-    find_neighbours(d_neighbours_present, Nrow, Ncol, block = (block_size, 1, 1), grid = (x_blocks, 1))
-    
-    return(d_neighbours_present)
-
-
-
-def gpu_get_neighbours(d_neighbours_present, d_u, d_v, Nrow, Ncol):
-    """
-    An array that stores the values of the velocity of the neighbours around it.
-    
-    WARNING: this function uses constant memoery on the GPU, which there is only a limited amount of.
-             Do not do this for field that 
-    
-    Parameters
-    ----------
-
-    d_neighbours_present: 4D GPU array - float32
-        arrays indicating if a point has neighbours surrounding it
-    
-    d_u, d_v : 2D GPUarray - float
-        u and v velocity 
-    
-    Nrow : 1D array - int
-        number of rows at each iteration
-        
-    Ncol : 1D array - int
-        nubmer of columns at each iteration
-        
-    Returns
-    -------
-    
-    neighbours : 5D array [Nrow, Ncol, 2, 3 , 3] 
-        stores the values of u anf v of the neighbours of a point
-    """
-    
-    mod_get_neighbours = SourceModule("""
-    __global__ void get_u_neighbours(float *neighbours, float *neighbours_present, float *u, int Nrow, int Ncol)
-    {
-        // neighbours - u and v values around each point
-        //neighbours_present - 1 if there is a neighbour, 0 if no neighbour
-        // u, v : u and v velocities
-        // Nrow, Ncol - number of rows and columns
-        
-        // references each IW
-        int w_idx = blockIdx.x*blockDim.x + threadIdx.x;
-        
-        if(w_idx >= Nrow*Ncol){return;}
-        
-        // get velocities
-        neighbours[w_idx*18 + 0] = u[w_idx - Ncol - 1] * neighbours_present[w_idx*9 + 0];       
-        neighbours[w_idx*18 + 1] = u[w_idx - Ncol] * neighbours_present[w_idx*9 + 1];        
-        neighbours[w_idx*18 + 2] = u[w_idx - Ncol + 1] * neighbours_present[w_idx*9 + 2];
-        
-        __syncthreads();
-
-        neighbours[w_idx*18 + 3] = u[w_idx - 1] * neighbours_present[w_idx*9 + 3];               
-        neighbours[w_idx*18 + 4] = 0.0;        
-        neighbours[w_idx*18 + 5] = u[w_idx + 1] * neighbours_present[w_idx*9 + 5];
-        
-        __syncthreads();
-
-        neighbours[w_idx*18 + 6] = u[w_idx + Ncol - 1] * neighbours_present[w_idx*9 + 6];
-        neighbours[w_idx*18 + 7] = u[w_idx + Ncol] * neighbours_present[w_idx*9 + 7];
-        neighbours[w_idx*18 + 8] = u[w_idx + Ncol + 1] * neighbours_present[w_idx*9 + 8];      
-    }
-    
-    __global__ void get_v_neighbours(float *neighbours, float *neighbours_present, float *v, int Nrow, int Ncol)
-    {
-        // neighbours - u and v values around each point
-        //neighbours_present - 1 if there is a neighbour, 0 if no neighbour
-        // u, v : u and v velocities
-        // Nrow, Ncol - number of rows and columns
-        
-        // references each IW
-        int w_idx = blockIdx.x*blockDim.x + threadIdx.x;
-        
-        if(w_idx >= Nrow*Ncol){return;}
-        
-        // get velocities
-        neighbours[w_idx*18 + 9] = v[w_idx - Ncol - 1] * neighbours_present[w_idx*9 + 0];
-        neighbours[w_idx*18 + 10] = v[w_idx - Ncol]* neighbours_present[w_idx*9 + 1];
-        neighbours[w_idx*18 + 11] = v[w_idx - Ncol + 1] * neighbours_present[w_idx*9 + 2];
-        
-        __syncthreads();
-
-        neighbours[w_idx*18 + 12] = v[w_idx - 1] * neighbours_present[w_idx*9 + 3];       
-        neighbours[w_idx*18 + 13] = 0.0;        
-        neighbours[w_idx*18 + 14] = v[w_idx + 1] * neighbours_present[w_idx*9 + 5];
-        
-        __syncthreads();
-
-        neighbours[w_idx*18 + 15] =  v[w_idx + Ncol - 1] * neighbours_present[w_idx*9 + 6];
-        neighbours[w_idx*18 + 16] = v[w_idx + Ncol] * neighbours_present[w_idx*9 + 7];
-        neighbours[w_idx*18 + 17] = v[w_idx + Ncol + 1] * neighbours_present[w_idx*9 + 8];        
-    }   
-    """)
-    
-    # set dtype of inputs
-    Nrow = np.int32(Nrow)
-    Ncol = np.int32(Ncol)
-     
-    # Get GPU grid dimensions and function
-    block_size = 16   
-    x_blocks = int(Ncol*Nrow//block_size + 1)
-    get_u_neighbours = mod_get_neighbours.get_function("get_u_neighbours")
-    get_v_neighbours = mod_get_neighbours.get_function("get_v_neighbours")
-    
-    # find neighbours
-    neighbours = np.zeros([Nrow, Ncol, 2,3,3])
-    neighbours = neighbours.astype(np.float32)   
-    
-    # assert statements for data
-    assert neighbours.dtype == np.float32, "Wrong data type for neighbours"
-    assert type(Nrow) == np.int32, "Wrong data type for Nrow"
-    assert type(Ncol) == np.int32, "Wrong data type for Ncol"
-    
-    # send data to the gpu
-    d_neighbours = gpuarray.to_gpu(neighbours)
-    
-    # Get u and v data    
-    get_u_neighbours(d_neighbours, d_neighbours_present, d_u, Nrow, Ncol, block = (block_size, 1, 1), grid = (x_blocks, 1))
-    get_v_neighbours(d_neighbours, d_neighbours_present, d_v, Nrow, Ncol, block = (block_size, 1, 1), grid = (x_blocks, 1))
-    
-    # return data
-    #neighbours = d_neighbours.get()
-    
-    #TODO Figure out what is going on here.
-    # With vector fields over size 40000, nans show up in neighbours. But only where zeros should be
-    # I have no idea why this is, but this works...
-    a = np.isnan(d_neighbours)
-    if np.sum(a) > 0:
-        d_neighbours[a] = 0.0
- 
-    return(d_neighbours)    
->>>>>>> 1c1ee92e
+
