--- conflicted
+++ resolved
@@ -1094,16 +1094,11 @@
         print("...[DONE]")
 
         # normalize the residual by the maximum quantization error of 0.5 pixel
-<<<<<<< HEAD
-        residual = np.sum(i_peak[:n_row[K], :n_col[K]] ** 2 + j_peak[:n_row[K], :n_col[K]] ** 2)
-        print("--normalized residual : {}\n".format(sqrt(residual / (0.5 * n_row[K] * n_col[K]))))
-=======
         try:
             residual = np.sum(i_peak[:n_row[K], :n_col[K]] ** 2 + j_peak[:n_row[K], :n_col[K]] ** 2)
             print("--normalized residual : {}\n".format(sqrt(residual / (0.5 * n_row[K] * n_col[K]))))
         except OverflowError:
             print('Overflow')
->>>>>>> fb0a7e61
 
         #########################################################
         # validation of the velocity vectors with 3 * 3 filtering
