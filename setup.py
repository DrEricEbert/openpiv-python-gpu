from os import path

from setuptools import setup, find_packages
from setuptools.extension import Extension
from Cython.Build import cythonize
from Cython.Distutils import build_ext
import numpy

# Check for GPU support
GPU_SUPPORT = False
try:
    import pycuda
    import skcuda

    print("GPU support found. Will build GPU extensions.")
    GPU_SUPPORT = True
except ImportError:
    print("No GPU support found. Continuing install.")
    pass

extensions = [
<<<<<<< HEAD
    Extension("openpiv.process", ["./openpiv/process.pyx"], include_dirs=[numpy.get_include()]),
    Extension("openpiv.lib", ["./openpiv/lib.pyx"], include_dirs=[numpy.get_include()])
]

if GPU_SUPPORT == True:
    gpu_module = Extension(name="openpiv.gpu_process",
                           sources=["openpiv/gpu_process.pyx"],
                           include_dirs=[numpy.get_include()],
                           )
    extensions.append(gpu_module)
=======
    Extension("openpiv.process",["./openpiv/process.pyx"],include_dirs = [numpy.get_include()])]

extensions = cythonize(extensions, include_path = [numpy.get_include()])
>>>>>>> 0e78e5df

extensions = cythonize(extensions, include_path=[numpy.get_include()], compiler_directives={'language_level': "3"})

# read the contents of your README file
this_directory = path.abspath(path.dirname(__file__))
# with open(path.join(this_directory, 'README.md'), encoding='utf-8') as f:
with open(path.join(this_directory, 'README.md')) as f:
    long_description = f.read()

setup(
<<<<<<< HEAD
    name="OpenPIV",
    version='0.21.9',
    cmdclass={'build_ext': build_ext},
    ext_modules=extensions,
=======
    name = "OpenPIV",
    version ='0.22.2',
    cmdclass = {'build_ext': build_ext},
    ext_modules = extensions,
>>>>>>> 0e78e5df
    packages=find_packages(),
    include_package_data=True,
    setup_requires=[
        'setuptools',
        'cython>=0.29.14',
        'numpy'
    ],
    install_requires=[
        'cython>=0.29.14',
        'numpy',
        'imageio',
        'matplotlib>=3',
        'scikit-image',
        'progressbar2',
        'scipy',
        'natsort',
        'GitPython',
        'pytest'
    ],
    classifiers=[
        # PyPI-specific version type. The number specified here is a magic constant
        # with no relation to this application's version numbering scheme. *sigh*
        'Development Status :: 4 - Beta',

        # Sublist of all supported Python versions.
        'Programming Language :: Python :: 3.7',
        'Programming Language :: Python :: 3.8',

        # Sublist of all supported platforms and environments.
        'Environment :: Console',
        'Environment :: MacOS X',
        'Environment :: Win32 (MS Windows)',
        'Environment :: X11 Applications',

        # Miscellaneous metadata.
        'Intended Audience :: Science/Research',
        'License :: OSI Approved :: GNU General Public License v3 (GPLv3)',
        'Natural Language :: English',
        'Operating System :: OS Independent',
        'Topic :: Scientific/Engineering',
    ],
    long_description=long_description,
    long_description_content_type='text/markdown'
)<|MERGE_RESOLUTION|>--- conflicted
+++ resolved
@@ -19,10 +19,7 @@
     pass
 
 extensions = [
-<<<<<<< HEAD
-    Extension("openpiv.process", ["./openpiv/process.pyx"], include_dirs=[numpy.get_include()]),
-    Extension("openpiv.lib", ["./openpiv/lib.pyx"], include_dirs=[numpy.get_include()])
-]
+    Extension("openpiv.process",["./openpiv/process.pyx"],include_dirs = [numpy.get_include()])]
 
 if GPU_SUPPORT == True:
     gpu_module = Extension(name="openpiv.gpu_process",
@@ -30,11 +27,6 @@
                            include_dirs=[numpy.get_include()],
                            )
     extensions.append(gpu_module)
-=======
-    Extension("openpiv.process",["./openpiv/process.pyx"],include_dirs = [numpy.get_include()])]
-
-extensions = cythonize(extensions, include_path = [numpy.get_include()])
->>>>>>> 0e78e5df
 
 extensions = cythonize(extensions, include_path=[numpy.get_include()], compiler_directives={'language_level': "3"})
 
@@ -45,17 +37,10 @@
     long_description = f.read()
 
 setup(
-<<<<<<< HEAD
-    name="OpenPIV",
-    version='0.21.9',
-    cmdclass={'build_ext': build_ext},
-    ext_modules=extensions,
-=======
     name = "OpenPIV",
     version ='0.22.2',
     cmdclass = {'build_ext': build_ext},
     ext_modules = extensions,
->>>>>>> 0e78e5df
     packages=find_packages(),
     include_package_data=True,
     setup_requires=[
@@ -75,7 +60,7 @@
         'GitPython',
         'pytest'
     ],
-    classifiers=[
+    classifiers = [
         # PyPI-specific version type. The number specified here is a magic constant
         # with no relation to this application's version numbering scheme. *sigh*
         'Development Status :: 4 - Beta',
